--- conflicted
+++ resolved
@@ -7,14 +7,9 @@
 from app.schemas.token import Token
 from app.auth.utils import hash_password, verify_password, create_access_token
 from app.config.settings import settings
-<<<<<<< HEAD
 from app.auth.dependencies import get_current_user, is_admin 
 from app.config.helpers import get_user_or_404 
-from pydantic import BaseModel
-=======
-from app.auth.dependencies import get_current_user 
 from pydantic import BaseModel, ValidationError
->>>>>>> 109cf083
 
 router = APIRouter(prefix="/auth", tags=["Authentication"])
 
@@ -45,25 +40,6 @@
                 detail="Email already registered"
             )
 
-<<<<<<< HEAD
-    hashed_password = hash_password(user.password)
-    new_user = User(
-        full_name=user.full_name,
-        email=user.email,
-        hashed_password=hashed_password,
-        user_status=True 
-    )
-    db.add(new_user)
-    db.commit()
-    db.refresh(new_user) 
-    
-    return {
-        "message": "User created successfully", 
-        "user_id": new_user.id,
-        "user_status": new_user.user_status,
-        "created_at": new_user.created_at 
-    }
-=======
         hashed_password = hash_password(user.password)
         
         # Create new user
@@ -99,7 +75,6 @@
                 "errors": error_details
             }
         )
->>>>>>> 109cf083
 
 @router.post("/login", response_model=Token)
 def login(user_credentials: UserLogin, db: Session = Depends(get_db)):
@@ -148,16 +123,7 @@
     - **user_id**: ID of user to update
     - **status**: boolean (true=active, false=inactive)
     """
-<<<<<<< HEAD
     user = get_user_or_404(db, user_id)
-=======
-    user = db.query(User).filter(User.id == user_id).first()
-    if not user:
-        raise HTTPException(
-            status_code=status.HTTP_404_NOT_FOUND,
-            detail="User not found"
-        )
->>>>>>> 109cf083
 
     user.user_status = status_update.status
     db.commit()
