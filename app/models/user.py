--- conflicted
+++ resolved
@@ -10,11 +10,8 @@
     id = Column(Integer, primary_key=True, index=True)
     full_name = Column(String, nullable=False)
     email = Column(String, unique=True, index=True, nullable=False)
-<<<<<<< HEAD
     user_status = Column(Boolean, default=True, nullable=False) 
-=======
-    user_status = Column(String, nullable=False)
->>>>>>> 8892d9e5
+
     hashed_password = Column(String, nullable=False)
     created_at = Column(DateTime(timezone=True), server_default=func.now())
     updated_at = Column(DateTime(timezone=True), onupdate=func.now())
